package prottp

import (
	"bytes"
	"fmt"
	"io/ioutil"
	"net/http"
	"strings"

	"github.com/golang/protobuf/jsonpb"
	"github.com/golang/protobuf/ptypes/empty"

	"github.com/golang/protobuf/proto"
	"github.com/theplant/appkit/kerrs"
	"github.com/theplant/appkit/server"
	"google.golang.org/grpc"
)

type Service interface {
	Description() grpc.ServiceDesc
}

type HTTPStatusError interface {
	HTTPStatusCode() int
}

type ErrorResponse interface {
	Message() proto.Message
}

type ErrorWithStatus interface {
	HTTPStatusError
	ErrorResponse
	error
}

type respError struct {
	statusCode int
	body       proto.Message
}

func (re *respError) Message() proto.Message {
	return re.body
}

func (re *respError) HTTPStatusCode() int {
	if re.statusCode == 0 {
		return http.StatusUnprocessableEntity
	}
	return re.statusCode
}

func (re *respError) Error() string {
	return "prottp error"
}

func NewError(statusCode int, body proto.Message) ErrorWithStatus {
	return &respError{statusCode: statusCode, body: body}
}

func Handle(mux *http.ServeMux, service Service, mws ...server.Middleware) {
	sn := service.Description().ServiceName
	fmt.Println("/" + sn)
	hd := Wrap(service)
	if len(mws) > 0 {
		hd = server.Compose(mws...)(hd)
	}
	mux.Handle("/"+sn+"/", http.StripPrefix("/"+sn, hd))
}

func Wrap(service Service) http.Handler {
	mux := http.NewServeMux()

	d := service.Description()

	for _, desc := range d.Methods {
		fmt.Println("/" + d.ServiceName + "/" + desc.MethodName)
		mux.Handle("/"+desc.MethodName, wrapMethod(service, desc))
	}

	return mux
}

var marshaler = jsonpb.Marshaler{
	EnumsAsInts:  false,
	EmitDefaults: false,
	Indent:       "\t",
	OrigName:     true,
}

var unmarshaler = jsonpb.Unmarshaler{
	AllowUnknownFields: false,
}

const jsonContentType = "application/json"
const xprottpContentType = "application/x.prottp"

func isMimeTypeJSON(contentType string) bool {
	return strings.Index(strings.ToLower(contentType), jsonContentType) >= 0
}

func isContentTypeJSON(r *http.Request) bool {
	return isMimeTypeJSON(r.Header.Get("Content-Type"))
}

func shouldReturnJSON(r *http.Request) bool {
	acceptString := strings.ToLower(r.Header.Get("Accept"))
	if len(acceptString) == 0 {
		return isContentTypeJSON(r)
	}
	jsonIndex := strings.Index(acceptString, jsonContentType)
	xprottpIndex := strings.Index(acceptString, xprottpContentType)

	if jsonIndex < 0 && xprottpIndex < 0 {
		return isContentTypeJSON(r)
	}

	if jsonIndex < 0 {
		jsonIndex = 9999
	}
	if xprottpIndex < 0 {
		xprottpIndex = 10000
	}

	if jsonIndex < xprottpIndex {
		return true
	}

	return false
}

func wrapMethod(service interface{}, m grpc.MethodDesc) http.Handler {
	return http.HandlerFunc(func(w http.ResponseWriter, r *http.Request) {
		isJSON := isMimeTypeJSON(r.Header.Get("Content-Type"))
		dec := func(i interface{}) (err error) {
			defer func() {
				if err != nil {
					err = NewError(http.StatusBadRequest, &empty.Empty{})
				}
			}()
			if isJSON {
				err = unmarshaler.Unmarshal(r.Body, i.(proto.Message))
				return
			}

			var buff []byte
			buff, err = ioutil.ReadAll(r.Body)
			if err != nil {
				return
			}
			err = proto.Unmarshal(buff, i.(proto.Message))
			return
		}

		var interceptor grpc.UnaryServerInterceptor
		//		interceptor := func(ctx context.Context, req interface{}, info *UnaryServerInfo, handler UnaryHandler) (resp interface{}, err error) {
		//			fmt.Println("req", req)
		//		}

		//) (interface{}, error) {
		resp, err := m.Handler(
			//srv interface{},
			service,
			//ctx context.Context,
			r.Context(),
			//dec func(interface{}) error,
			dec,
			//interceptor grpc.UnaryServerInterceptor
			interceptor)

		statusCode := 0
		if err != nil {
			handled := false
			if statusErr, ok := err.(HTTPStatusError); ok {
				handled = true
				statusCode = statusErr.HTTPStatusCode()
			}
			if msgErr, ok := err.(ErrorResponse); ok {
				WriteMessage(statusCode, msgErr.Message(), w, r)
				handled = true
			}

			if !handled {
				panic(err)
			}
			return
		}
		WriteMessage(statusCode, resp.(proto.Message), w, r)
	})
}

// WriteMessage is exported to be used for middleware to return proto message
func WriteMessage(statusCode int, msg proto.Message, w http.ResponseWriter, r *http.Request) {
	var err error
	var isJSON = isMimeTypeJSON(w.Header().Get("Content-Type"))
	if w.Header().Get("Content-Type") == "" {
		isJSON = shouldReturnJSON(r)
		contentType := xprottpContentType
		if isJSON {
<<<<<<< HEAD
			contentType = jsonContentType
=======
			w.Header().Set("Content-Type", fmt.Sprintf("%s;type=%s", jsonContentType, proto.MessageName(msg)))
		} else {
			w.Header().Set("Content-Type", fmt.Sprintf("%s;type=%s", xprottpContentType, proto.MessageName(msg)))
>>>>>>> 6ebd4e7d
		}
		w.Header().Set("Content-Type", fmt.Sprintf("%s;<%s>", contentType, reflect.TypeOf(msg)))
	}

	if statusCode > 0 {
		w.WriteHeader(statusCode)
	}

	// start write body
	if isJSON {
		buf := bytes.NewBuffer(nil)
		err = marshaler.Marshal(buf, msg)
		if err != nil {
			panic(kerrs.Wrapv(err, "marshal message to json error", "response", msg))
		}
		w.Write(buf.Bytes())
	} else {
		var b []byte
		b, err = proto.Marshal(msg)
		if err != nil {
			panic(kerrs.Wrapv(err, "marshal message to proto error", "response", msg))
		}
		w.Write(b)
	}
}<|MERGE_RESOLUTION|>--- conflicted
+++ resolved
@@ -197,15 +197,9 @@
 		isJSON = shouldReturnJSON(r)
 		contentType := xprottpContentType
 		if isJSON {
-<<<<<<< HEAD
 			contentType = jsonContentType
-=======
-			w.Header().Set("Content-Type", fmt.Sprintf("%s;type=%s", jsonContentType, proto.MessageName(msg)))
-		} else {
-			w.Header().Set("Content-Type", fmt.Sprintf("%s;type=%s", xprottpContentType, proto.MessageName(msg)))
->>>>>>> 6ebd4e7d
-		}
-		w.Header().Set("Content-Type", fmt.Sprintf("%s;<%s>", contentType, reflect.TypeOf(msg)))
+		}
+		w.Header().Set("Content-Type", fmt.Sprintf("%s;type=%s", contentType, proto.MessageName(msg)))
 	}
 
 	if statusCode > 0 {
